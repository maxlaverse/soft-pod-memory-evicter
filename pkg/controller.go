--- conflicted
+++ resolved
@@ -7,7 +7,6 @@
 	"strings"
 	"time"
 
-	"github.com/urfave/cli/v2"
 	corev1 "k8s.io/api/core/v1"
 	policyv1 "k8s.io/api/policy/v1"
 	metav1 "k8s.io/apimachinery/pkg/apis/meta/v1"
@@ -33,37 +32,6 @@
 	Run(ctx context.Context) error
 }
 
-<<<<<<< HEAD
-type Options struct {
-	// DryRun=true won't evict Pods for real
-	DryRun bool
-
-	// MemoryUsageThreshold is the threshold (0-100) above which a Pod is considered
-	// as overusing its memory.
-	MemoryUsageThreshold int
-
-	// EvictionPause is the delay we wait between two evictions, to prevent
-	// removing too many Pods at once. Else we could more easily have downtimes if
-	// Deployments don't specify a PodDisruptionBudget. Pods defining a
-	// PodDisruptionBudget will ignore the pause, but respecting the budget.
-	EvictionPause time.Duration
-
-	// MemoryUsageCheckInterval is how often we check the memory usage.
-	// It doesn't need to be too frequent, as we have to wait for the metric-server
-	// to refresh the metrics all the time.
-	MemoryUsageCheckInterval time.Duration
-
-	// ChannelQueueSize is the size of the queue for Pods to evict.
-	// It is filled each check interval and drained by the eviction loops. Eviction
-	// pauses and backoffs cause the queue to fill up.
-	ChannelQueueSize int
-
-	// IgnoredNamespaces is a list of namespaces to ignore when checking Pods.
-	IgnoredNamespaces cli.StringSlice
-}
-
-=======
->>>>>>> 4491236e
 type PodMetricsInterfaceList interface {
 	List(ctx context.Context, opts metav1.ListOptions) (*metricsv1beta1.PodMetricsList, error)
 }
