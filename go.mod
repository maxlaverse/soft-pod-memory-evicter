module github.com/maxlaverse/soft-pod-memory-evicter

go 1.23.0
<<<<<<< HEAD
=======

toolchain go1.23.1
>>>>>>> 08a4df68

require (
	github.com/stretchr/testify v1.10.0
	github.com/urfave/cli/v2 v2.27.5
	k8s.io/api v0.32.0
	k8s.io/apimachinery v0.32.0
	k8s.io/client-go v0.32.0
	k8s.io/klog/v2 v2.130.1
	k8s.io/metrics v0.32.0
)

require (
	github.com/cpuguy83/go-md2man/v2 v2.0.6 // indirect
	github.com/davecgh/go-spew v1.1.2-0.20180830191138-d8f796af33cc // indirect
	github.com/emicklei/go-restful/v3 v3.12.1 // indirect
<<<<<<< HEAD
	github.com/evanphx/json-patch v5.9.0+incompatible // indirect
=======
>>>>>>> 08a4df68
	github.com/fxamacker/cbor/v2 v2.7.0 // indirect
	github.com/go-logr/logr v1.4.2 // indirect
	github.com/go-openapi/jsonpointer v0.21.0 // indirect
	github.com/go-openapi/jsonreference v0.21.0 // indirect
	github.com/go-openapi/swag v0.23.0 // indirect
	github.com/gogo/protobuf v1.3.2 // indirect
<<<<<<< HEAD
	github.com/golang/groupcache v0.0.0-20241129210726-2c02b8208cf8 // indirect
=======
>>>>>>> 08a4df68
	github.com/golang/protobuf v1.5.4 // indirect
	github.com/google/gnostic-models v0.6.9 // indirect
	github.com/google/go-cmp v0.6.0 // indirect
	github.com/google/gofuzz v1.2.0 // indirect
	github.com/google/uuid v1.6.0 // indirect
<<<<<<< HEAD
	github.com/imdario/mergo v0.3.16 // indirect
=======
>>>>>>> 08a4df68
	github.com/josharian/intern v1.0.0 // indirect
	github.com/json-iterator/go v1.1.12 // indirect
	github.com/mailru/easyjson v0.9.0 // indirect
	github.com/modern-go/concurrent v0.0.0-20180306012644-bacd9c7ef1dd // indirect
	github.com/modern-go/reflect2 v1.0.2 // indirect
	github.com/munnerz/goautoneg v0.0.0-20191010083416-a7dc8b61c822 // indirect
	github.com/pkg/errors v0.9.1 // indirect
	github.com/pmezard/go-difflib v1.0.1-0.20181226105442-5d4384ee4fb2 // indirect
	github.com/russross/blackfriday/v2 v2.1.0 // indirect
	github.com/spf13/pflag v1.0.5 // indirect
	github.com/x448/float16 v0.8.4 // indirect
	github.com/xrash/smetrics v0.0.0-20240521201337-686a1a2994c1 // indirect
<<<<<<< HEAD
	golang.org/x/net v0.32.0 // indirect
	golang.org/x/oauth2 v0.24.0 // indirect
	golang.org/x/sys v0.28.0 // indirect
	golang.org/x/term v0.27.0 // indirect
	golang.org/x/text v0.21.0 // indirect
	golang.org/x/time v0.8.0 // indirect
	google.golang.org/appengine v1.6.8 // indirect
	google.golang.org/protobuf v1.36.0 // indirect
=======
	golang.org/x/net v0.34.0 // indirect
	golang.org/x/oauth2 v0.25.0 // indirect
	golang.org/x/sys v0.29.0 // indirect
	golang.org/x/term v0.28.0 // indirect
	golang.org/x/text v0.21.0 // indirect
	golang.org/x/time v0.9.0 // indirect
	google.golang.org/protobuf v1.36.2 // indirect
>>>>>>> 08a4df68
	gopkg.in/evanphx/json-patch.v4 v4.12.0 // indirect
	gopkg.in/inf.v0 v0.9.1 // indirect
	gopkg.in/yaml.v3 v3.0.1 // indirect
	k8s.io/kube-openapi v0.0.0-20241212222426-2c72e554b1e7 // indirect
	k8s.io/utils v0.0.0-20241210054802-24370beab758 // indirect
	sigs.k8s.io/json v0.0.0-20241014173422-cfa47c3a1cc8 // indirect
	sigs.k8s.io/structured-merge-diff/v4 v4.5.0 // indirect
	sigs.k8s.io/yaml v1.4.0 // indirect
)<|MERGE_RESOLUTION|>--- conflicted
+++ resolved
@@ -1,11 +1,8 @@
 module github.com/maxlaverse/soft-pod-memory-evicter
 
 go 1.23.0
-<<<<<<< HEAD
-=======
 
 toolchain go1.23.1
->>>>>>> 08a4df68
 
 require (
 	github.com/stretchr/testify v1.10.0
@@ -21,29 +18,17 @@
 	github.com/cpuguy83/go-md2man/v2 v2.0.6 // indirect
 	github.com/davecgh/go-spew v1.1.2-0.20180830191138-d8f796af33cc // indirect
 	github.com/emicklei/go-restful/v3 v3.12.1 // indirect
-<<<<<<< HEAD
-	github.com/evanphx/json-patch v5.9.0+incompatible // indirect
-=======
->>>>>>> 08a4df68
 	github.com/fxamacker/cbor/v2 v2.7.0 // indirect
 	github.com/go-logr/logr v1.4.2 // indirect
 	github.com/go-openapi/jsonpointer v0.21.0 // indirect
 	github.com/go-openapi/jsonreference v0.21.0 // indirect
 	github.com/go-openapi/swag v0.23.0 // indirect
 	github.com/gogo/protobuf v1.3.2 // indirect
-<<<<<<< HEAD
-	github.com/golang/groupcache v0.0.0-20241129210726-2c02b8208cf8 // indirect
-=======
->>>>>>> 08a4df68
 	github.com/golang/protobuf v1.5.4 // indirect
 	github.com/google/gnostic-models v0.6.9 // indirect
 	github.com/google/go-cmp v0.6.0 // indirect
 	github.com/google/gofuzz v1.2.0 // indirect
 	github.com/google/uuid v1.6.0 // indirect
-<<<<<<< HEAD
-	github.com/imdario/mergo v0.3.16 // indirect
-=======
->>>>>>> 08a4df68
 	github.com/josharian/intern v1.0.0 // indirect
 	github.com/json-iterator/go v1.1.12 // indirect
 	github.com/mailru/easyjson v0.9.0 // indirect
@@ -56,16 +41,6 @@
 	github.com/spf13/pflag v1.0.5 // indirect
 	github.com/x448/float16 v0.8.4 // indirect
 	github.com/xrash/smetrics v0.0.0-20240521201337-686a1a2994c1 // indirect
-<<<<<<< HEAD
-	golang.org/x/net v0.32.0 // indirect
-	golang.org/x/oauth2 v0.24.0 // indirect
-	golang.org/x/sys v0.28.0 // indirect
-	golang.org/x/term v0.27.0 // indirect
-	golang.org/x/text v0.21.0 // indirect
-	golang.org/x/time v0.8.0 // indirect
-	google.golang.org/appengine v1.6.8 // indirect
-	google.golang.org/protobuf v1.36.0 // indirect
-=======
 	golang.org/x/net v0.34.0 // indirect
 	golang.org/x/oauth2 v0.25.0 // indirect
 	golang.org/x/sys v0.29.0 // indirect
@@ -73,7 +48,6 @@
 	golang.org/x/text v0.21.0 // indirect
 	golang.org/x/time v0.9.0 // indirect
 	google.golang.org/protobuf v1.36.2 // indirect
->>>>>>> 08a4df68
 	gopkg.in/evanphx/json-patch.v4 v4.12.0 // indirect
 	gopkg.in/inf.v0 v0.9.1 // indirect
 	gopkg.in/yaml.v3 v3.0.1 // indirect
